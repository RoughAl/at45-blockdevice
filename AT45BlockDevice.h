#ifndef _FRAGMENTATION_FLASH_AT45_H_
#define _FRAGMENTATION_FLASH_AT45_H_

#include "mbed.h"
#include "DestructableSPI.h"
#include "BlockDevice.h"
#include "AT45.h"
#include "mbed_debug.h"

#if !defined(AT45_BLOCK_DEVICE_DEBUG)
#define at45_debug(...) do {} while(0)
#else
#define at45_debug(...) debug(__VA_ARGS__)
#endif

class AT45BlockDevice : public BlockDevice {
public:

    /**
     * Initialize a block device on an AT45 SPI flash chip.
     * Size and number of pages are determined directly from the chip itself.
     *
     * @param mosi SPI MOSI pin
     * @param miso SPI MISO pin
     * @param sck  SPI SCK pin
     * @param nss  SPI chip-select pin
     */
    AT45BlockDevice(PinName mosi, PinName miso, PinName sck, PinName nss)
        : spi(mosi, miso, sck, nss), at45(&spi, nss)
    {
        pagesize = at45.pagesize();
        totalsize = pagesize * at45.pages();
        last_page = 0xffffffff;
    }

    virtual ~AT45BlockDevice() {
    }

    /** Initialize a block device
     *
     *  @return         0 on success or a negative error code on failure
     */
    virtual int init() {
        return BD_ERROR_OK;
    }

    virtual int deinit() {
        spi.free();

        return BD_ERROR_OK;
    }

    /** Program blocks to a block device
     *
     *  The blocks must have been erased prior to being programmed
     *
     *  @param buffer   Buffer of data to write to blocks
     *  @param addr     Address of block to begin writing to
     *  @param size     Size to write in bytes, must be a multiple of program block size
     *  @return         0 on success, negative error code on failure
     */
    virtual int program(const void *a_buffer, bd_addr_t addr, bd_size_t size) {
        MBED_ASSERT(is_valid_read(addr, size));

        // Q: a 'global' pagebuffer makes this code not thread-safe...
        // is this a problem? don't really wanna malloc/free in every call

        at45_debug("[AT45] write addr=%lu size=%d\n", addr, size);

<<<<<<< HEAD
        // find the page
        size_t bytes_left = size;
        while (bytes_left > 0) {
            uint32_t page = addr / pagesize; // this gets auto-rounded
            uint32_t offset = addr % pagesize; // offset from the start of the pagebuffer
            uint32_t length = pagesize - offset; // number of bytes to write in this pagebuffer
            if (length > bytes_left) length = bytes_left; // don't overflow

            at45_debug("[AT45] writing to page=%lu, offset=%lu, length=%lu\n", page, offset, length);

            int r;

            // retrieve the page first, as we don't want to overwrite the full page
            if (last_page != page) {
                r = at45.read_page(pagebuffer, page);
                if (r != 0) return r;
            }
=======
        uint32_t page = addr / pagesize; // this gets auto-rounded
>>>>>>> c1e994f7

        at45_debug("[AT45] writing to page=%lu\n", page, offset, length);

<<<<<<< HEAD
            // now memcpy to the pagebuffer
            memcpy(pagebuffer + offset, buffer, length);

            // at45_debug("pagebuffer after memcpy is:\n", page);
            // for (size_t ix = 0; ix < pagesize; ix++) {
                // at45_debug("%02x ", pagebuffer[ix]);
            // }
            // at45_debug("\n");

            // and write back
            r = at45.write_page(pagebuffer, page);
            if (r != 0) return r;

            // change the page
            bytes_left -= length;
            addr += length;
            buffer += length;

            last_page = page;
        }
=======
        int r = at45.write_page((char*)a_buffer, page);
        if (r != 0) return r;
>>>>>>> c1e994f7

        return BD_ERROR_OK;
    }

    /** Read blocks from a block device
     *
     *  @param buffer   Buffer to read blocks into
     *  @param addr     Address of block to begin reading from
     *  @param size     Size to read in bytes, must be a multiple of read block size
     *  @return         0 on success, negative error code on failure
     */
    virtual int read(void *a_buffer, bd_addr_t addr, bd_size_t size) {
        MBED_ASSERT(is_valid_program(addr, size));

        at45_debug("[AT45] read addr=%lu size=%d\n", addr, size);

        uint32_t page = addr / pagesize; // this gets auto-rounded

        at45_debug("[AT45] Reading from page=%lu\n", page);

<<<<<<< HEAD
            if (last_page != page) {
                int r = at45.read_page(pagebuffer, page);
                if (r != 0) return r;
            }

            // copy into the provided buffer
            memcpy(buffer, pagebuffer + offset, length);

            // change the page
            bytes_left -= length;
            addr += length;
            buffer += length;

            last_page = page;
        }
=======
        int r = at45.read_page((char*)a_buffer, page);
        if (r != 0) return r;
>>>>>>> c1e994f7

        return BD_ERROR_OK;
    }

    /** Erase blocks on a block device
     *
     *  The state of an erased block is undefined until it has been programmed
     *
     *  @param addr     Address of block to begin erasing
     *  @param size     Size to erase in bytes, must be a multiple of erase block size
     *  @return         0 on success, negative error code on failure
     */
    virtual int erase(bd_addr_t addr, bd_size_t size) {
        MBED_ASSERT(is_valid_erase(addr, size));

        at45_debug("[AT45] erase addr=%lu size=%d\n", addr, size);

        uint32_t page = addr / pagesize; // this gets auto-rounded

        // why is this marked as void??
        at45.page_erase(page);

        if (last_page >= start_page && last_page <= end_page) {
            last_page = 0xffffffff;
        }

        return BD_ERROR_OK;
    }

    /** Get the size of a readable block
     *
     *  @return         Size of a readable block in bytes
     */
    virtual bd_size_t get_read_size() const {
        return pagesize;
    }

    /** Get the size of a programmable block
     *
     *  @return         Size of a programmable block in bytes
     */
    virtual bd_size_t get_program_size() const {
        return pagesize;
    }

    /** Get the size of an erasable block
     *
     *  @return         Size of an erasable block in bytes
     */
    virtual bd_size_t get_erase_size() const {
        return pagesize;
    }

    /** Get the total size of the underlying device
     *
     *  @return         Size of the underlying device in bytes
     */
    virtual bd_size_t size() const {
        return totalsize;
    }

private:
    DestructableSPI  spi;
    AT45 at45;
    bd_size_t pagesize;
    bd_size_t totalsize;
<<<<<<< HEAD
    char* pagebuffer;
    uint32_t last_page;
=======
>>>>>>> c1e994f7
};

#endif // _FRAGMENTATION_FLASH_AT45_H_<|MERGE_RESOLUTION|>--- conflicted
+++ resolved
@@ -67,55 +67,12 @@
 
         at45_debug("[AT45] write addr=%lu size=%d\n", addr, size);
 
-<<<<<<< HEAD
-        // find the page
-        size_t bytes_left = size;
-        while (bytes_left > 0) {
-            uint32_t page = addr / pagesize; // this gets auto-rounded
-            uint32_t offset = addr % pagesize; // offset from the start of the pagebuffer
-            uint32_t length = pagesize - offset; // number of bytes to write in this pagebuffer
-            if (length > bytes_left) length = bytes_left; // don't overflow
-
-            at45_debug("[AT45] writing to page=%lu, offset=%lu, length=%lu\n", page, offset, length);
-
-            int r;
-
-            // retrieve the page first, as we don't want to overwrite the full page
-            if (last_page != page) {
-                r = at45.read_page(pagebuffer, page);
-                if (r != 0) return r;
-            }
-=======
         uint32_t page = addr / pagesize; // this gets auto-rounded
->>>>>>> c1e994f7
 
         at45_debug("[AT45] writing to page=%lu\n", page, offset, length);
 
-<<<<<<< HEAD
-            // now memcpy to the pagebuffer
-            memcpy(pagebuffer + offset, buffer, length);
-
-            // at45_debug("pagebuffer after memcpy is:\n", page);
-            // for (size_t ix = 0; ix < pagesize; ix++) {
-                // at45_debug("%02x ", pagebuffer[ix]);
-            // }
-            // at45_debug("\n");
-
-            // and write back
-            r = at45.write_page(pagebuffer, page);
-            if (r != 0) return r;
-
-            // change the page
-            bytes_left -= length;
-            addr += length;
-            buffer += length;
-
-            last_page = page;
-        }
-=======
         int r = at45.write_page((char*)a_buffer, page);
         if (r != 0) return r;
->>>>>>> c1e994f7
 
         return BD_ERROR_OK;
     }
@@ -136,26 +93,8 @@
 
         at45_debug("[AT45] Reading from page=%lu\n", page);
 
-<<<<<<< HEAD
-            if (last_page != page) {
-                int r = at45.read_page(pagebuffer, page);
-                if (r != 0) return r;
-            }
-
-            // copy into the provided buffer
-            memcpy(buffer, pagebuffer + offset, length);
-
-            // change the page
-            bytes_left -= length;
-            addr += length;
-            buffer += length;
-
-            last_page = page;
-        }
-=======
         int r = at45.read_page((char*)a_buffer, page);
         if (r != 0) return r;
->>>>>>> c1e994f7
 
         return BD_ERROR_OK;
     }
@@ -222,11 +161,6 @@
     AT45 at45;
     bd_size_t pagesize;
     bd_size_t totalsize;
-<<<<<<< HEAD
-    char* pagebuffer;
-    uint32_t last_page;
-=======
->>>>>>> c1e994f7
 };
 
 #endif // _FRAGMENTATION_FLASH_AT45_H_